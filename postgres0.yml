loop_wait: 10
<<<<<<< HEAD
healthcheck_port: 8008
=======
restapi:
  listen: 127.0.0.1:8008
>>>>>>> 518ef68a
etcd:
  scope: batman
  ttl: 30
  host: 127.0.0.1:4001
postgresql:
  name: postgresql0
  listen: 127.0.0.1:5432
  connect_address: 127.0.0.1:5432
  data_dir: data/postgresql0
  maximum_lag_on_failover: 1048576 # 1 megabyte in bytes
  replication:
    username: replicator
    password: rep-pass
    network:  127.0.0.1/32
  superuser:
    password: zalando
  admin:
    username: admin
    password: admin
  wal_e:
    env_dir: /home/postgres/etc/wal-e.d/env
    threshold_megabytes: 10240
    threshold_backup_size_percentage: 30
  #recovery_conf:
    #restore_command: cp ../wal_archive/%f %p
  parameters:
    archive_mode: "on"
    wal_level: hot_standby
    archive_command: mkdir -p ../wal_archive && cp %p ../wal_archive/%f
    max_wal_senders: 5
    wal_keep_segments: 8
    archive_timeout: 1800s
    max_replication_slots: 5
    hot_standby: "on"<|MERGE_RESOLUTION|>--- conflicted
+++ resolved
@@ -1,10 +1,6 @@
 loop_wait: 10
-<<<<<<< HEAD
-healthcheck_port: 8008
-=======
 restapi:
   listen: 127.0.0.1:8008
->>>>>>> 518ef68a
 etcd:
   scope: batman
   ttl: 30
