[![Build Status](https://travis-ci.org/zalando/patroni.svg?branch=master)](https://travis-ci.org/zalando/patroni)
[![Coverage Status](https://coveralls.io/repos/zalando/patroni/badge.svg?branch=master)](https://coveralls.io/r/zalando/patroni?branch=master)
# Patroni: A Template for PostgreSQL HA with ZooKeeper or etcd

Patroni was previously known as Governor.

*There are many ways to run high availability with PostgreSQL; here we present a template for you to create your own custom fit high availability solution using python and distributed configuration store (like ZooKeeper or etcd) for maximum accessibility.*

## Getting Started
To get started, do the following from different terminals:

```
> etcd --data-dir=data/etcd
> ./patroni.py postgres0.yml
> ./patroni.py postgres1.yml
```

From there, you will see a high-availability cluster start up. Test
different settings in the YAML files to see how behavior changes.  Kill
some of the different components to see how the system behaves.

Add more `postgres*.yml` files to create an even larger cluster.

We provide a haproxy configuration, which will give your application a single endpoint for connecting to the cluster's leader.  To configure, run:

```
> haproxy -f haproxy.cfg
```

```
> psql --host 127.0.0.1 --port 5000 postgres
```

## How Patroni works

For a diagram of the high availability decision loop, see the included a PDF: [postgres-ha.pdf](https://github.com/zalando/patroni/blob/master/postgres-ha.pdf)

## YAML Configuration

For an example file, see `postgres0.yml`.  Below is an explanation of settings:

* *ttl*: the TTL to acquire the leader lock.  Think of it as the length of time before automatic failover process is initiated.
* *loop_wait*: the number of seconds the loop will sleep

* *restapi*
  * *listen*: ip address + port that Patroni will listen to provide health-check information for haproxy.
  * *connect_address*: ip address + port through which restapi is accessible.

* *etcd*
  * *scope*: the relative path used on etcd's http api for this deployment, thus you can run multiple HA deployments from a single etcd
  * *ttl*: the TTL to acquire the leader lock.  Think of it as the length of time before automatic failover process is initiated.
  * *host*: the host:port for the etcd endpoint

* *zookeeper*
  * *scope*: the relative path used on etcd's http api for this deployment, thus you can run multiple HA deployments from a single etcd
  * *session_timeout*: the TTL to acquire the leader lock. Think of it as the length of time before automatic failover process is initiated.
  * *reconnects_timeout*: how long we should try to reconnect to ZooKeeper after connection loss. After this timeout we assume that we don't have lock anymore and will restart in read-only mode.
  * *hosts*: list of ZooKeeper cluster members in format: [ 'host1:port1', 'host2:port2', 'etc...']
  * *exhibitor*: if you are running ZooKeeper cluster under Exhibitor supervisory the following section could be interesting for you
    * *poll_interval*: how often list of ZooKeeper and Exhibitor nodes should be updated from Exhibitor
    * *port*: Exhibitor port
    * *hosts*: initial list of Exhibitor (ZooKeeper) nodes in format: [ 'host1', 'host2', 'etc...' ]. This list would be updated automatically when Exhibitor (ZooKeeper) cluster topology changes.

* *postgresql*
  * *name*: the name of the Postgres host, must be unique for the cluster
  * *listen*: ip address + port that Postgres listening. Must be accessible from other nodes in the cluster if using streaming replication.
  * *connect_address*: ip address + port through which Postgres is accessible from other nodes and applications.
  * *data_dir*: file path to initialize and store Postgres data files
  * *maximum_lag_on_failover*: the maximum bytes a follower may lag before it is not eligible become leader
  * *pg_hba*: list of lines which should be added to pg_hba.conf
    * *- host all all 0.0.0.0/0 md5*
  * *replication*
    * *username*: replication username, user will be created during initialization
    * *password*: replication password, user will be created during initialization
    * *network*: network setting for replication in pg_hba.conf
<<<<<<< HEAD
  * *callbacks* callback scripts to run on certain actions. Patroni will pass current action, role and cluster name. See scripts/aws.py as an example on how to write them.
    * *on_start*: a script to run when the cluster starts
    * *on_stop*: a script to run when the cluster stops
    * *on_restart*: a script to run when the cluster restarts
    * *on_reload*: a script to run when configuration reload is triggered
    * *on_role_change*: a script to run when the cluster is being promoted or demoted
=======
  * *superuser*
    * *password*: password for postgres user. It would be set during initialization
  * *admin*:
    * *username*: admin username, user will be created during initialization. It would have CREATEDB and CREATEROLE privileges
    * *password*: admin password, user will be created during initialization.
>>>>>>> d1e47c8c
  * *recovery_conf*: configuration settings written to recovery.conf when configuring follower
  * *parameters*: list of configuration settings for Postgres

## Replication choices

Patroni uses Postgres' streaming replication.  By default, this replication is asynchronous.  For more information, see the [Postgres documentation on streaming replication](http://www.postgresql.org/docs/current/static/warm-standby.html#STREAMING-REPLICATION). 

Patroni's asynchronous replication configuration allows for `maximum_lag_on_failover` settings. This setting ensures failover will not occur if a follower is more than a certain number of bytes behind the follower.  This setting should be increased or decreased based on business requirements.

When asynchronous replication is not best for your use-case, investigate how Postgres's [synchronous replication](http://www.postgresql.org/docs/current/static/warm-standby.html#SYNCHRONOUS-REPLICATION) works.  Synchronous replication ensures consistency across a cluster by confirming that writes are written to a secondary before returning to the connecting client with a success.  The cost of synchronous replication will be reduced throughput on writes.  This throughput will be entirely based on network performance.  In hosted datacenter environments (like AWS, Rackspace, or any network you do not control), synchrous replication increases the variability of write performance significantly.  If followers become inaccessible from the leader, the leader will becomes effectively readonly.

To enable a simple synchronous replication test, add the follow lines to the `parameters` section of your YAML configuration files.

```YAML
    synchronous_commit: "on"
    synchronous_standby_names: "*"
```

When using synchronous replication, use at least a 3-Postgres data nodes to ensure write availability if one host fails.

Choosing your replication schema is dependent on the many business decisions.  Investigate both async and sync replication, as well as other HA solutions, to determine which solution is best for you.

## Applications should not use superusers

When connecting from an application, always use a non-superuser. Patroni requires access to the database to function properly.  By using a superuser from application, you can potentially use the entire connection pool, including the connections reserved for superusers with the `superuser_reserved_connections` setting. If Patroni cannot access the Primary, because the connection pool is full, behavior will be undesireable.

## Requirements on a Mac

Run the following on a Mac to install requirements:

```
brew install postgresql etcd haproxy libyaml python
pip install psycopg2 pyyaml
```

## Notice

There are many different ways to do HA with PostgreSQL, see [the
PostgreSQL documentation](https://wiki.postgresql.org/wiki/Replication,_Clustering,_and_Connection_Pooling) for a complete list.

We call this project a "template" because it is far from a one-size fits
all, or a plug-and-play replication system.  It will have it's own
caveats.  Use wisely.<|MERGE_RESOLUTION|>--- conflicted
+++ resolved
@@ -73,20 +73,17 @@
     * *username*: replication username, user will be created during initialization
     * *password*: replication password, user will be created during initialization
     * *network*: network setting for replication in pg_hba.conf
-<<<<<<< HEAD
   * *callbacks* callback scripts to run on certain actions. Patroni will pass current action, role and cluster name. See scripts/aws.py as an example on how to write them.
     * *on_start*: a script to run when the cluster starts
     * *on_stop*: a script to run when the cluster stops
     * *on_restart*: a script to run when the cluster restarts
     * *on_reload*: a script to run when configuration reload is triggered
     * *on_role_change*: a script to run when the cluster is being promoted or demoted
-=======
   * *superuser*
     * *password*: password for postgres user. It would be set during initialization
   * *admin*:
     * *username*: admin username, user will be created during initialization. It would have CREATEDB and CREATEROLE privileges
     * *password*: admin password, user will be created during initialization.
->>>>>>> d1e47c8c
   * *recovery_conf*: configuration settings written to recovery.conf when configuring follower
   * *parameters*: list of configuration settings for Postgres
 
