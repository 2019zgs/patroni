import logging
import os
import psycopg2
import shutil
import subprocess
import sys
import time

is_py3 = sys.hexversion >= 0x03000000

if is_py3:
    from urllib.parse import urlparse
else:
    from urlparse import urlparse


logger = logging.getLogger(__name__)


def parseurl(url):
    r = urlparse(url)
    return {
        'hostname': r.hostname,
        'port': r.port or 5432,
        'username': r.username,
        'password': r.password,
    }


class Postgresql:

    def __init__(self, config):
        self.name = config['name']
        self.listen_addresses, self.port = config['listen'].split(':')
        self.libpq_parameters = {
            'host': self.listen_addresses.split(',')[0].strip(),
            'port': self.port,
            'fallback_application_name': 'Governor',
            'connect_timeout': 5,
            'options': '-c statement_timeout=2000'
        }
        self.data_dir = config['data_dir']
        self.replication = config['replication']
        self.superuser = config['superuser']
        self.admin = config['admin']
        self.recovery_conf = os.path.join(self.data_dir, 'recovery.conf')
        self.configuration_to_save = (os.path.join(self.data_dir, 'pg_hba.conf'),
                                      os.path.join(self.data_dir, 'postgresql.conf'))
        self._pg_ctl = 'pg_ctl -w -D ' + self.data_dir
        self.wal_e = config.get('wal_e', None)
        if self.wal_e:
            self.wal_e_path = 'envdir {} wal-e --aws-instance-profile '.\
                               format(self.wal_e.get('env_dir', '/home/postgres/etc/wal-e.d/env'))

        self.config = config

        self.connection_string = 'postgres://{username}:{password}@{connect_address}/postgres'.format(
            connect_address=self.config['connect_address'], **self.replication)

        self.conn = None
        self.cursor_holder = None
        self.members = []  # list of already existing replication slots

    def cursor(self):
        if not self.cursor_holder:
            self.conn = psycopg2.connect(**self.libpq_parameters)
            self.conn.autocommit = True
            self.cursor_holder = self.conn.cursor()

        return self.cursor_holder

    def disconnect(self):
        try:
            self.conn.close()
        except:
            logger.exception('Error disconnecting')

    def query(self, sql, *params):
        max_attempts = 0
        while True:
            try:
                self.cursor().execute(sql, params)
                break
            except psycopg2.OperationalError as e:
                if self.conn:
                    self.disconnect()
                self.cursor_holder = None
                if max_attempts > 4:
                    raise e
                max_attempts += 1
                time.sleep(5)
        return self.cursor()

    def data_directory_empty(self):
        return not os.path.exists(self.data_dir) or os.listdir(self.data_dir) == []

    def initialize(self):
<<<<<<< HEAD
        if os.system(self._pg_ctl + ' initdb --encoding=UTF8') == 0:
            self.write_pg_hba()

            return True

        return False
=======
        ret = os.system(self._pg_ctl + ' initdb -o --encoding=UTF8') == 0
        ret and self.write_pg_hba()
        return ret
>>>>>>> 363b3c71

    def sync_from_leader(self, leader):
        r = parseurl(leader.address)

        pgpass = 'pgpass'
        with open(pgpass, 'w') as f:
            os.fchmod(f.fileno(), 0o600)
            f.write('{hostname}:{port}:*:{username}:{password}\n'.format(**r))

        try:
            os.environ['PGPASSFILE'] = pgpass
            return self.create_replica(leader.address, r) == 0
        finally:
            os.environ.pop('PGPASSFILE')

    def create_replica(self, master_connurl, master_connection):
        """ creates a new replica using either pg_basebackup or WAL-E """
        if self.should_use_s3_to_create_replica(master_connurl):
            result = self.create_replica_with_s3()
            # if restore from the backup on S3 failed - try with the pg_basebackup
            if result == 0:
                return result
        return self.create_replica_with_pg_basebackup(master_connection)

    def create_replica_with_pg_basebackup(self, master_connection):
        return os.system('pg_basebackup -R -D {data_dir} --host={hostname} --port={port} -U {username}'.format(
                data_dir=self.data_dir, **master_connection))

    def create_replica_with_s3(self):
        if not self.wal_e or not self.wal_e_path:
            return 1

        ret = os.system(self.wal_e_path + ' backup-fetch {} LATEST'.format(self.data_dir))
        self.restore_configuration_files()
        return ret

    def should_use_s3_to_create_replica(self, master_connurl):
        """ determine whether it makes sense to use S3 and not pg_basebackup """
        if not self.wal_e or not self.wal_e_path:
            return False

        threshold_megabytes = self.wal_e.get('threshold_megabytes', 10240)
        threshold_backup_size_percentage = self.wal_e.get('threshold_backup_size_percentage', 30)

        try:
            latest_backup = subprocess.check_output(self.wal_e_path.split() + ['backup-list', '--detail', 'LATEST'])
            #name    last_modified   expanded_size_bytes wal_segment_backup_start    wal_segment_offset_backup_start wal_segment_backup_stop wal_segment_offset_backup_stop
            # base_00000001000000000000007F_00000040  2015-05-18T10:13:25.000Z    20310671    00000001000000000000007F    00000040    00000001000000000000007F    00000240
            backup_strings = latest_backup.splitlines() if latest_backup else ()
            if len(backup_strings) != 2:
                return False

            names = backup_strings[0].split()
            vals = backup_strings[1].split()
            if (len(names) != len(vals)) or (len(names) != 7):
                return False

            backup_info = dict(zip(names, vals))
        except subprocess.CalledProcessError as e:
            logger.error("could not query wal-e latest backup: {}".format(e))
            return False

        try:
            backup_size = backup_info['expanded_size_bytes']
            backup_start_segment = backup_info['wal_segment_backup_start']
            backup_start_offset = backup_info['wal_segment_offset_backup_start']
        except Exception as e:
            logger.error("unable to get some of S3 backup parameters: {}".format(e))
            return False

        # WAL filename is XXXXXXXXYYYYYYYY000000ZZ, where X - timeline, Y - LSN logical log file,
        # ZZ - 2 high digits of LSN offset. The rest of the offset is the provided decimal offset,
        # that we have to convert to hex and 'prepend' to the high offset digits.

        lsn_segment = backup_start_segment[8:16]
        # first 2 characters of the result are 0x and the last one is L
        lsn_offset = hex((long(backup_start_segment[16:32], 16) << 24) + long(backup_start_offset))[2:-1]

        # construct the LSN from the segment and offset
        backup_start_lsn = '{}/{}'.format(lsn_segment, lsn_offset)

        conn = None
        cursor = None
        diff_in_bytes = long(backup_size)
        try:
            # get the difference in bytes between the current WAL location and the backup start offset
            conn = psycopg2.connect(master_connurl)
            conn.autocommit = True
            cursor = conn.cursor()
            cursor.execute("SELECT pg_xlog_location_diff(pg_current_xlog_location(), %s)", (backup_start_lsn,))
            diff_in_bytes = long(cursor.fetchone()[0])
        except psycopg2.Error as e:
            logger.error('could not determine difference with the master location: {}'.format(e))
            return False
        finally:
            cursor and cursor.close()
            conn and conn.close()

        # if the size of the accumulated WAL segments is more than a certan percentage of the backup size
        # or exceeds the pre-determined size - pg_basebackup is chosen instead.
        return (diff_in_bytes < long(threshold_megabytes) * 1048576) and\
               (diff_in_bytes < long(backup_size) * float(threshold_backup_size_percentage)/100)

    def is_leader(self):
        return not self.query('SELECT pg_is_in_recovery()').fetchone()[0]

    def is_running(self):
        return os.system(self._pg_ctl + ' status > /dev/null') == 0

    def start(self):
        if self.is_running():
            self.load_replication_slots()
            logger.error('Cannot start PostgreSQL because one is already running.')
            return False

        pid_path = os.path.join(self.data_dir, 'postmaster.pid')
        if os.path.exists(pid_path):
            os.remove(pid_path)
            logger.info('Removed %s', pid_path)

        ret = os.system(self._pg_ctl + ' start -o "{}"'.format(self.server_options())) == 0
        ret and self.load_replication_slots()
        self.save_configuration_files()
        return ret

    def stop(self):
        return os.system(self._pg_ctl + ' stop -m fast') != 0

    def reload(self):
        return os.system(self._pg_ctl + ' reload') == 0

    def restart(self):
        return os.system(self._pg_ctl + ' restart -m fast') == 0

    def server_options(self):
        options = "--listen_addresses='{}' --port={}".format(self.listen_addresses, self.port)
        for setting, value in self.config['parameters'].items():
            options += " --{}='{}'".format(setting, value)
        return options

    def is_healthy(self):
        if not self.is_running():
            logger.warning('Postgresql is not running.')
            return False
        return True

    def is_healthiest_node(self, cluster):
        if cluster.last_leader_operation - self.xlog_position() > self.config.get('maximum_lag_on_failover', 0):
            return False

        for member in cluster.members:
            if member.hostname == self.name:
                continue
            try:
                member_conn = psycopg2.connect(member.address)
                member_conn.autocommit = True
                member_cursor = member_conn.cursor()
                member_cursor.execute(
                    "SELECT %s - (pg_last_xlog_replay_location() - '0/0000000'::pg_lsn)", (self.xlog_position(), ))
                xlog_diff = member_cursor.fetchone()[0]
                logger.info([self.name, member.hostname, xlog_diff])
                member_cursor.close()
                member_conn.close()
                if xlog_diff < 0:
                    return False
            except psycopg2.OperationalError:
                continue
        return True

    def write_pg_hba(self):
        with open(os.path.join(self.data_dir, 'pg_hba.conf'), 'a') as f:
            f.write('host replication {username} {network} md5'.format(**self.replication))
            # allow TCP connections from the host's own address
            f.write("\nhost postgres postgres samehost trust\n")
            # allow TCP connections from the rest of the world with a password, prefer ssl
            f.write("\nhostssl all all 0.0.0.0/0 md5\n")
            f.write("\nhost    all all 0.0.0.0/0 md5\n")

    @staticmethod
    def primary_conninfo(leader_url):
        r = parseurl(leader_url)
        return 'user={username} password={password} host={hostname} port={port} sslmode=prefer sslcompression=1'.format(**r)

    def check_recovery_conf(self, leader):
        if not os.path.isfile(self.recovery_conf):
            return False

        pattern = leader and leader.address and self.primary_conninfo(leader.address)

        with open(self.recovery_conf, 'r') as f:
            for line in f:
                if line.startswith('primary_conninfo'):
                    if not pattern:
                        return False
                    return pattern in line

        return not pattern

    def write_recovery_conf(self, leader):
        with open(self.recovery_conf, 'w') as f:
            f.write("""standby_mode = 'on'
recovery_target_timeline = 'latest'
""")
            if leader and leader.address:
                f.write("""
primary_slot_name = '{}'
primary_conninfo = '{}'
""".format(self.name, self.primary_conninfo(leader.address)))
                for name, value in self.config.get('recovery_conf', {}).items():
                    f.write("{} = '{}'\n".format(name, value))

    def follow_the_leader(self, leader):
        if self.check_recovery_conf(leader):
            return
        self.write_recovery_conf(leader)
        self.restart()

    def save_configuration_files(self):
        """
            copy postgresql.conf to postgresql.conf.backup to preserve it in the WAL-e backup.
            see http://comments.gmane.org/gmane.comp.db.postgresql.wal-e/239
        """
        for f in self.configuration_to_save:
            shutil.copy(f, f+'.backup')

    def restore_configuration_files(self):
        """ restore a previously saved postgresql.conf """
        try:
            for f in self.configuration_to_save:
                shutil.copy(f+'.backup', f)
        except Exception as e:
            logger.error("unable to restore configuration from WAL-E backup: {}".format(e))

    def promote(self):
        return os.system(self._pg_ctl + ' promote') == 0

    def demote(self, leader):
        self.follow_the_leader(leader)

    def create_replication_user(self):
        self.query('CREATE USER "{}" WITH REPLICATION ENCRYPTED PASSWORD %s'.format(
            self.replication['username']), self.replication['password'])

    def create_connection_users(self):
        if self.superuser:
            if 'username' in self.superuser:
                self.query('CREATE ROLE "{0}" WITH LOGIN SUPERUSER PASSWORD %s'.format(
                    self.superuser['username']), self.superuser['password'])
            else:
                self.query('ALTER ROLE postgres WITH PASSWORD %s', self.superuser['password'])
        if self.admin:
            self.query('CREATE ROLE "{0}" WITH LOGIN CREATEDB CREATEROLE PASSWORD %s'.format(
                self.admin['username']), self.admin['password'])

    def xlog_position(self):
        return self.query("SELECT pg_last_xlog_replay_location() - '0/0000000'::pg_lsn").fetchone()[0]

    def load_replication_slots(self):
        cursor = self.query("SELECT slot_name FROM pg_replication_slots WHERE slot_type='physical'")
        self.members = [r[0] for r in cursor]

    def create_replication_slots(self, members):
        # drop unused slots
        for slot in set(self.members) - set(members):
            self.query("""SELECT pg_drop_replication_slot(%s)
                           WHERE EXISTS(SELECT 1 FROM pg_replication_slots
                           WHERE slot_name = %s)""", slot, slot)

        # create new slots
        for slot in set(members) - set(self.members):
            self.query("""SELECT pg_create_physical_replication_slot(%s)
                           WHERE NOT EXISTS (SELECT 1 FROM pg_replication_slots
                           WHERE slot_name = %s)""", slot, slot)
        self.members = members

    def last_operation(self):
        return self.query("SELECT pg_current_xlog_location() - '0/00000'::pg_lsn").fetchone()[0]<|MERGE_RESOLUTION|>--- conflicted
+++ resolved
@@ -95,18 +95,9 @@
         return not os.path.exists(self.data_dir) or os.listdir(self.data_dir) == []
 
     def initialize(self):
-<<<<<<< HEAD
-        if os.system(self._pg_ctl + ' initdb --encoding=UTF8') == 0:
-            self.write_pg_hba()
-
-            return True
-
-        return False
-=======
         ret = os.system(self._pg_ctl + ' initdb -o --encoding=UTF8') == 0
         ret and self.write_pg_hba()
         return ret
->>>>>>> 363b3c71
 
     def sync_from_leader(self, leader):
         r = parseurl(leader.address)
