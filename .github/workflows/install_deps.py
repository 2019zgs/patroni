import inspect
import os
import shutil
import subprocess
import stat
import sys
import tarfile
import time
import zipfile


def install_requirements(what):
    old_path = sys.path[:]
    w = os.path.join(os.getcwd(), os.path.dirname(inspect.getfile(inspect.currentframe())))
    sys.path.insert(0, os.path.dirname(os.path.dirname(w)))
    try:
        from setup import EXTRAS_REQUIRE, read
    finally:
        sys.path = old_path
    requirements = ['mock>=2.0.0', 'flake8', 'pytest', 'pytest-cov'] if what == 'all' else ['behave']
    requirements += ['psycopg2-binary', 'coverage']
    for r in read('requirements.txt').split('\n'):
        r = r.strip()
        if r != '':
            extras = {e for e, v in EXTRAS_REQUIRE.items() if v and r.startswith(v[0])}
            if not extras or what == 'all' or what in extras:
                requirements.append(r)

    subprocess.call([sys.executable, '-m', 'pip', 'install', '--upgrade', 'pip'])
    r = subprocess.call([sys.executable, '-m', 'pip', 'install'] + requirements)
    s = subprocess.call([sys.executable, '-m', 'pip', 'install', '--upgrade', 'setuptools'])
    return s | r


def install_packages(what):
    packages = {
        'zookeeper': ['zookeeper', 'zookeeper-bin', 'zookeeperd'],
        'consul': ['consul'],
    }
    packages['exhibitor'] = packages['zookeeper']
    packages = packages.get(what, [])
<<<<<<< HEAD
    ver = str({'etcd': '9.6', 'etcd3': '13', 'consul': 12, 'exhibitor': 11, 'kubernetes': 13, 'raft': 12}.get(what))
=======
    ver = str({'etcd': '9.6', 'etcd3': '9.6', 'consul': 10, 'exhibitor': 11, 'kubernetes': 12, 'raft': 13}.get(what))
    subprocess.call(['sudo', 'apt-get', 'update', '-y'])
>>>>>>> b341ab2e
    return subprocess.call(['sudo', 'apt-get', 'install', '-y', 'postgresql-' + ver, 'expect-dev', 'wget'] + packages)


def get_file(url, name):
    try:
        from urllib.request import urlretrieve
    except ImportError:
        from urllib import urlretrieve

    print('Downloading ' + url)
    urlretrieve(url, name)


def untar(archive, name):
    with tarfile.open(archive) as tar:
        f = tar.extractfile(name)
        dest = os.path.basename(name)
        with open(dest, 'wb') as d:
            shutil.copyfileobj(f, d)
            return dest


def unzip(archive, name):
    with zipfile.ZipFile(archive, 'r') as z:
        name = z.extract(name)
        dest = os.path.basename(name)
        shutil.move(name, dest)
        return dest


def unzip_all(archive):
    print('Extracting ' + archive)
    with zipfile.ZipFile(archive, 'r') as z:
        z.extractall()


def chmod_755(name):
    os.chmod(name, stat.S_IRUSR | stat.S_IWUSR | stat.S_IXUSR |
             stat.S_IRGRP | stat.S_IXGRP | stat.S_IROTH | stat.S_IXOTH)


def unpack(archive, name):
    print('Extracting {0} from {1}'.format(name, archive))
    func = unzip if archive.endswith('.zip') else untar
    name = func(archive, name)
    chmod_755(name)
    return name


def install_etcd():
    version = os.environ.get('ETCDVERSION', '3.3.13')
    platform = {'linux2': 'linux', 'win32': 'windows', 'cygwin': 'windows'}.get(sys.platform, sys.platform)
    dirname = 'etcd-v{0}-{1}-amd64'.format(version, platform)
    ext = 'tar.gz' if platform == 'linux' else 'zip'
    name = '{0}.{1}'.format(dirname, ext)
    url = 'https://github.com/etcd-io/etcd/releases/download/v{0}/{1}'.format(version, name)
    get_file(url, name)
    ext = '.exe' if platform == 'windows' else ''
    return int(unpack(name, '{0}/etcd{1}'.format(dirname, ext)) is None)


def install_postgres():
    version = os.environ.get('PGVERSION', '12.1-1')
    platform = {'darwin': 'osx', 'win32': 'windows-x64', 'cygwin': 'windows-x64'}[sys.platform]
    name = 'postgresql-{0}-{1}-binaries.zip'.format(version, platform)
    get_file('http://get.enterprisedb.com/postgresql/' + name, name)
    unzip_all(name)
    bin_dir = os.path.join('pgsql', 'bin')
    for f in os.listdir(bin_dir):
        chmod_755(os.path.join(bin_dir, f))
    subprocess.call(['pgsql/bin/postgres', '-V'])
    return 0


def setup_kubernetes():
    get_file('https://storage.googleapis.com/minikube/k8sReleases/v1.7.0/localkube-linux-amd64', 'localkube')
    chmod_755('localkube')

    devnull = open(os.devnull, 'w')
    subprocess.Popen(['sudo', 'nohup', './localkube', '--logtostderr=true', '--enable-dns=false'],
                     stdout=devnull, stderr=devnull)
    for _ in range(0, 120):
        if subprocess.call(['wget', '-qO', '-', 'http://127.0.0.1:8080/'], stdout=devnull, stderr=devnull) == 0:
            break
        time.sleep(1)
    else:
        print('localkube did not start')
        return 1

    subprocess.call('sudo chmod 644 /var/lib/localkube/certs/*', shell=True)
    print('Set up .kube/config')
    kube = os.path.join(os.path.expanduser('~'), '.kube')
    os.makedirs(kube)
    with open(os.path.join(kube, 'config'), 'w') as f:
        f.write("""apiVersion: v1
clusters:
- cluster:
    certificate-authority: /var/lib/localkube/certs/ca.crt
    server: https://127.0.0.1:8443
  name: local
contexts:
- context:
    cluster: local
    user: myself
  name: local
current-context: local
kind: Config
preferences: {}
users:
- name: myself
  user:
    client-certificate: /var/lib/localkube/certs/apiserver.crt
    client-key: /var/lib/localkube/certs/apiserver.key
""")
    return 0


def main():
    what = os.environ.get('DCS', sys.argv[1] if len(sys.argv) > 1 else 'all')

    if what != 'all':
        if sys.platform.startswith('linux'):
            r = install_packages(what)
            if r == 0 and what == 'kubernetes':
                r = setup_kubernetes()
        else:
            r = install_postgres()

        if r == 0 and what.startswith('etcd'):
            r = install_etcd()

        if r != 0:
            return r

    return install_requirements(what)


if __name__ == '__main__':
    sys.exit(main())<|MERGE_RESOLUTION|>--- conflicted
+++ resolved
@@ -39,12 +39,8 @@
     }
     packages['exhibitor'] = packages['zookeeper']
     packages = packages.get(what, [])
-<<<<<<< HEAD
     ver = str({'etcd': '9.6', 'etcd3': '13', 'consul': 12, 'exhibitor': 11, 'kubernetes': 13, 'raft': 12}.get(what))
-=======
-    ver = str({'etcd': '9.6', 'etcd3': '9.6', 'consul': 10, 'exhibitor': 11, 'kubernetes': 12, 'raft': 13}.get(what))
     subprocess.call(['sudo', 'apt-get', 'update', '-y'])
->>>>>>> b341ab2e
     return subprocess.call(['sudo', 'apt-get', 'install', '-y', 'postgresql-' + ver, 'expect-dev', 'wget'] + packages)
 
 
