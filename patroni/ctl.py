--- conflicted
+++ resolved
@@ -32,10 +32,6 @@
 from patroni.utils import cluster_as_json, patch_config, polling_loop
 from patroni.request import PatroniRequest
 from patroni.version import __version__
-<<<<<<< HEAD
-=======
-from prettytable import ALL, FRAME, PrettyTable
->>>>>>> 337f9efc
 from six.moves.urllib_parse import urlparse
 from texttable import Texttable
 
@@ -51,8 +47,7 @@
     pass
 
 
-<<<<<<< HEAD
-class PatronictlTexttable(Texttable):
+class PatronictlPrettyTable(Texttable):
 
     def __init__(self, header=None):
         Texttable.__init__(self, 0)
@@ -64,20 +59,10 @@
             self._char_vert = u'│'
             self._hline_header = self._hline
         self._char_header = self._char_horiz
-=======
-class PatronictlPrettyTable(PrettyTable):
-
-    def __init__(self, header, *args, **kwargs):
-        PrettyTable.__init__(self, *args, **kwargs)
-        self.__table_header = header
-        self.__hline_num = 0
-        self.__hline = None
->>>>>>> 337f9efc
 
     def _is_first_hline(self):
         return self.__hline_num == 0
 
-<<<<<<< HEAD
     def _is_last_hline(self):
         return self.__hline_num > (len(self._rows) if self._has_hlines() else int(bool(self._header)))
 
@@ -98,23 +83,6 @@
 
         self.__hline_num += 1
         return left + line[len(left):-2] + right + '\n'
-=======
-    def _set_hline(self, value):
-        self.__hline = value
-
-    def _get_hline(self):
-        ret = self.__hline
-
-        # Inject nice table header
-        if self._is_first_hline() and self.__table_header:
-            header = self.__table_header[:len(ret) - 2]
-            ret = "".join([ret[0], header, ret[1 + len(header):]])
-
-        self.__hline_num += 1
-        return ret
-
-    _hrule = property(_get_hline, _set_hline)
->>>>>>> 337f9efc
 
 
 def parse_dcs(dcs):
@@ -209,19 +177,11 @@
 
 
 def print_output(columns, rows, alignment=None, fmt='pretty', header=None, delimiter='\t'):
-<<<<<<< HEAD
-    if fmt in ['json', 'yaml', 'yml']:
-        elements = [{k: v for k, v in zip(columns, r) if not header or str(v)} for r in rows]
-        func = json.dumps if fmt == 'json' else format_config_for_editing
-        click.echo(func(elements))
-    elif fmt in ('pretty', 'tsv'):
-=======
     if fmt in {'json', 'yaml', 'yml'}:
         elements = [{k: v for k, v in zip(columns, r) if not header or str(v)} for r in rows]
         func = json.dumps if fmt == 'json' else format_config_for_editing
         click.echo(func(elements))
     elif fmt in {'pretty', 'tsv'}:
->>>>>>> 337f9efc
         list_cluster = bool(header and columns and columns[0] == 'Cluster')
         if list_cluster and 'Tags' in columns:  # we want to format member tags as YAML
             i = columns.index('Tags')
@@ -233,11 +193,10 @@
             rows = [row[1:] for row in rows]
 
         if fmt == 'tsv':
-<<<<<<< HEAD
-            for r in [columns] + rows:
+            for r in ([columns] if columns else []) + rows:
                 click.echo(delimiter.join(map(str, r)))
         else:
-            table = PatronictlTexttable(header)
+            table = PatronictlPrettyTable(header)
             if not any(any(isinstance(c, six.string_types) and '\n' in c for c in r) for r in rows):
                 table.set_deco(Texttable.VLINES | Texttable.BORDER | Texttable.HEADER)
             if rows:
@@ -248,18 +207,6 @@
             else:
                 table.add_rows([columns], header=False)
             click.echo(table.draw())
-=======
-            for r in ([columns] if columns else []) + rows:
-                click.echo(delimiter.join(map(str, r)))
-        else:
-            hrules = ALL if any(any(isinstance(c, six.string_types) and '\n' in c for c in r) for r in rows) else FRAME
-            table = PatronictlPrettyTable(header, columns, hrules=hrules)
-            for k, v in (alignment or {}).items():
-                table.align[k] = v
-            for r in rows:
-                table.add_row(r)
-            click.echo(table)
->>>>>>> 337f9efc
 
 
 def watching(w, watch, max_count=None, clear=True):
@@ -408,11 +355,7 @@
 
 @ctl.command('query', help='Query a Patroni PostgreSQL member')
 @arg_cluster_name
-<<<<<<< HEAD
-@option_format
-=======
 @click.option('--format', 'fmt', help='Output format (pretty, tsv, json, yaml)', default='tsv')
->>>>>>> 337f9efc
 @click.option('--file', '-f', 'p_file', help='Execute the SQL commands from this file', type=click.File('rb'))
 @click.option('--password', help='force password prompt', is_flag=True)
 @click.option('-U', '--username', help='database user name', type=str)
@@ -854,12 +797,8 @@
 
         rows.append([m.get(n.lower().replace(' ', '_'), '') for n in columns])
 
-<<<<<<< HEAD
-    print_output(columns, rows, {'Lag in MB': 'r', 'TL': 'r'}, fmt, ' Cluster: {0} ({1}) '.format(name, initialize))
-=======
     print_output(columns, rows, {'Lag in MB': 'r', 'TL': 'r', 'Tags': 'l'},
                  fmt, ' Cluster: {0} ({1}) '.format(name, initialize))
->>>>>>> 337f9efc
 
     if fmt != 'pretty':  # Omit service info when using machine-readable formats
         return
