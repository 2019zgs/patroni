--- conflicted
+++ resolved
@@ -2,12 +2,8 @@
 import time
 import unittest
 
-<<<<<<< HEAD
-from patroni.helpers.utils import sigchld_handler, sigterm_handler, sleep
-=======
 from patroni.exceptions import DCSError
 from patroni.utils import Retry, RetryFailedError, reap_children, sigchld_handler, sigterm_handler, sleep
->>>>>>> 1774d6e3
 
 
 def nop(*args, **kwargs):
