--- conflicted
+++ resolved
@@ -76,31 +76,20 @@
         -  *hosts*: initial list of Exhibitor (ZooKeeper) nodes in format: ['host1', 'host2', 'etc...' ]. This list updates automatically whenever the Exhibitor (ZooKeeper) cluster topology changes.
 
 -  *postgresql*:
-<<<<<<< HEAD
-    -  *name*: the name of the Postgres host, must be unique for the cluster
-    -  *listen*: ip address + port that Postgres listening. Must be accessible from other nodes in the cluster if using streaming replication.
-    -  *connect\_address*: ip address + port through which Postgres is accessible from other nodes and applications.
-    -  *data\_dir*: file path to initialize and store Postgres data files
-    -  *maximum\_lag\_on\_failover*: the maximum bytes a follower may lag
-    -  *use\_slots*: whether or not to use replication_slots.  Must be False for PostgreSQL 9.3, and you should comment out max_replication_slots. before it is not eligible become leader
+    -  *name*: the name of the Postgres host. Must be unique for the cluster.
+    -  *listen*: IP address + port that Postgres listens to; must be accessible from other nodes in the cluster, if you're using streaming replication.
+    -  *connect\_address*: IP address + port through which Postgres is accessible from other nodes and applications.
+    -  *data\_dir*: file path to initialize and store Postgres data files.
+    -  *maximum\_lag\_on\_failover*: the maximum bytes a follower may lag.
+    -  *use\_slots*: whether or not to use replication_slots. Must be False for PostgreSQL 9.3. You should comment out max_replication_slots before it becomes ineligible for leader status.
 
     -  *initdb*:  List options to be passed on to initdb
         -  *encoding*: default encoding for new databases
         -  *locale*: default locale for new databases
         -  *data-checksums*  # When pg_rewind is needed on 9.3, this needs to be enabled
 
-    -  *pg\_hba*: list of lines which should be added to pg\_hba.conf
-        -  *- host all all 0.0.0.0/0 md5*
-=======
-    -  *name*: the name of the Postgres host. Must be unique for the cluster.
-    -  *listen*: IP address + port that Postgres listens to; must be accessible from other nodes in the cluster, if you're using streaming replication.
-    -  *connect\_address*: IP address + port through which Postgres is accessible from other nodes and applications.
-    -  *data\_dir*: file path to initialize and store Postgres data files.
-    -  *maximum\_lag\_on\_failover*: the maximum bytes a follower may lag.
-    -  *use\_slots*: whether or not to use replication_slots. Must be False for PostgreSQL 9.3. You should comment out max_replication_slots before it becomes ineligible for leader status.
     -  *pg\_hba*: list of lines which should be added to pg\_hba.conf.
         -  *- host all all 0.0.0.0/0 md5*.
->>>>>>> 9f0ee544
 
     -  *replication*:
         -  *username*: replication username; user will be created during initialization.
