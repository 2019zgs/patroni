#!/usr/bin/env python

import logging
import os
import signal
import sys
import time
import yaml

from helpers.etcd import Etcd
from helpers.postgresql import Postgresql
from helpers.ha import Ha


def sigterm_handler(signo, stack_frame):
    sys.exit()


class Governor:

    def __init__(self, config):
        self.nap_time = config['loop_wait']
        self.etcd = Etcd(config['etcd'])
        self.postgresql = Postgresql(config['postgresql'])
        self.ha = Ha(self.postgresql, self.etcd)

    def initialize(self):
        # wait for etcd to be available
        while not self.etcd.touch_member(self.postgresql.name, self.postgresql.connection_string):
            logging.info('waiting on etcd')
            time.sleep(5)

        # is data directory empty?
        if self.postgresql.data_directory_empty():
            # racing to initialize
            if self.etcd.race('/initialize', self.postgresql.name):
                self.postgresql.initialize()
                self.etcd.take_leader(self.postgresql.name)
                self.postgresql.start()
                self.postgresql.create_replication_user()
            else:
<<<<<<< HEAD
                while True:
                    leader = self.etcd.current_leader()
                    if leader and self.postgresql.sync_from_leader(leader):
                        self.postgresql.write_recovery_conf(leader)
                        self.postgresql.start()
                        break
                    time.sleep(5)

    def run(self):
        while True:
            logging.info(self.ha.run_cycle())
            time.sleep(self.nap_time)


def main():
    if len(sys.argv) < 2 or not os.path.isfile(sys.argv[1]):
        print('Usage: {} config.yml'.format(sys.argv[0]))
        return

    with open(sys.argv[1], 'r') as f:
        config = yaml.load(f)

    governor = Governor(config)
    try:
        governor.initialize()
        governor.run()
    finally:
        governor.postgresql.stop()
        governor.etcd.delete_member(governor.postgresql.name)
        governor.etcd.delete_leader(governor.postgresql.name)


if __name__ == '__main__':
    logging.basicConfig(format='%(asctime)s %(levelname)s: %(message)s', level=logging.INFO)
    signal.signal(signal.SIGTERM, sigterm_handler)
    main()
=======
                time.sleep(5)
else:
    postgresql.write_recovery_conf({"address": "postgres://169.0.0.1:5432"})
    postgresql.start()

while True:
    logging.info(ha.run_cycle())

    # create replication slots
    if postgresql.is_leader():
        for node in etcd.get_client_path("/members?recursive=true")["node"]["nodes"]:
            member = node["key"].split('/')[-1]
            if member != postgresql.name:
                postgresql.query("DO LANGUAGE plpgsql $$DECLARE somevar VARCHAR; BEGIN SELECT slot_name INTO somevar FROM pg_replication_slots WHERE slot_name = '%(slot)s' LIMIT 1; IF NOT FOUND THEN PERFORM pg_create_physical_replication_slot('%(slot)s'); END IF; END$$;" % {"slot": member})

    etcd.touch_member(postgresql.name, postgresql.connection_string)

    time.sleep(config["loop_wait"])
>>>>>>> f8c4993f
<|MERGE_RESOLUTION|>--- conflicted
+++ resolved
@@ -24,9 +24,12 @@
         self.postgresql = Postgresql(config['postgresql'])
         self.ha = Ha(self.postgresql, self.etcd)
 
+    def touch_member(self):
+        return self.etcd.touch_member(self.postgresql.name, self.postgresql.connection_string)
+
     def initialize(self):
         # wait for etcd to be available
-        while not self.etcd.touch_member(self.postgresql.name, self.postgresql.connection_string):
+        while not self.touch_member():
             logging.info('waiting on etcd')
             time.sleep(5)
 
@@ -39,7 +42,6 @@
                 self.postgresql.start()
                 self.postgresql.create_replication_user()
             else:
-<<<<<<< HEAD
                 while True:
                     leader = self.etcd.current_leader()
                     if leader and self.postgresql.sync_from_leader(leader):
@@ -50,6 +52,7 @@
 
     def run(self):
         while True:
+            self.touch_member()
             logging.info(self.ha.run_cycle())
             time.sleep(self.nap_time)
 
@@ -75,24 +78,4 @@
 if __name__ == '__main__':
     logging.basicConfig(format='%(asctime)s %(levelname)s: %(message)s', level=logging.INFO)
     signal.signal(signal.SIGTERM, sigterm_handler)
-    main()
-=======
-                time.sleep(5)
-else:
-    postgresql.write_recovery_conf({"address": "postgres://169.0.0.1:5432"})
-    postgresql.start()
-
-while True:
-    logging.info(ha.run_cycle())
-
-    # create replication slots
-    if postgresql.is_leader():
-        for node in etcd.get_client_path("/members?recursive=true")["node"]["nodes"]:
-            member = node["key"].split('/')[-1]
-            if member != postgresql.name:
-                postgresql.query("DO LANGUAGE plpgsql $$DECLARE somevar VARCHAR; BEGIN SELECT slot_name INTO somevar FROM pg_replication_slots WHERE slot_name = '%(slot)s' LIMIT 1; IF NOT FOUND THEN PERFORM pg_create_physical_replication_slot('%(slot)s'); END IF; END$$;" % {"slot": member})
-
-    etcd.touch_member(postgresql.name, postgresql.connection_string)
-
-    time.sleep(config["loop_wait"])
->>>>>>> f8c4993f
+    main()